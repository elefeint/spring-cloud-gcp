/*
 *  Copyright 2018 original author or authors.
 *
 *  Licensed under the Apache License, Version 2.0 (the "License");
 *  you may not use this file except in compliance with the License.
 *  You may obtain a copy of the License at
 *
 *       http://www.apache.org/licenses/LICENSE-2.0
 *
 *  Unless required by applicable law or agreed to in writing, software
 *  distributed under the License is distributed on an "AS IS" BASIS,
 *  WITHOUT WARRANTIES OR CONDITIONS OF ANY KIND, either express or implied.
 *  See the License for the specific language governing permissions and
 *  limitations under the License.
 */

package org.springframework.cloud.gcp.pubsub.support;

<<<<<<< HEAD
import java.util.Collections;

import com.google.cloud.pubsub.v1.AckReplyConsumer;
import com.google.pubsub.v1.PubsubMessage;

=======
>>>>>>> dc2bf231
/**
 * An extension of {@link BasicAcknowledgeablePubsubMessage} that exposes ack ID and subscription name of the message.
 * It also allows modification of the ack deadline and acknowledgement of multiple messages at once using
 * {@link org.springframework.cloud.gcp.pubsub.core.subscriber.PubSubSubscriberOperations#ack(java.util.Collection)}.
 *
 * @author João André Martins
 * @author Mike Eltsufin
 */
<<<<<<< HEAD
public class AcknowledgeablePubsubMessage implements AckReplyConsumer {

	private PubsubMessage message;

	private String ackId;

	private String subscriptionName;

	private PubSubAcknowledger acknowledger;

	public AcknowledgeablePubsubMessage(PubsubMessage message, String ackId,
			String subscriptionName, PubSubAcknowledger acknowledger) {
		this.message = message;
		this.ackId = ackId;
		this.subscriptionName = subscriptionName;
		this.acknowledger = acknowledger;
	}

	public PubsubMessage getMessage() {
		return this.message;
	}

	public String getAckId() {
		return this.ackId;
	}

	public String getSubscriptionName() {
		return this.subscriptionName;
	}

	public void ack() {
		this.acknowledger.ack(Collections.singleton(this.ackId), this.subscriptionName);
	}

	public void nack() {
		this.acknowledger.nack(Collections.singleton(this.ackId), this.subscriptionName);
	}
=======
public interface AcknowledgeablePubsubMessage extends BasicAcknowledgeablePubsubMessage {

	/**
	 * Accessor for the ack ID of the Pub/Sub message.
	 * @return ack ID
	 */
	String getAckId();

	/**
	 * Accessor for the subscription source of the Pub/Sub message.
	 * @return the name of the subscription
	 */
	String getSubscriptionName();

	/**
	 * Modify the ack deadline of the message. Once the ack deadline expires, the message is automatically nacked.
	 * @param ackDeadlineSeconds the new ack deadline in seconds. A deadline of 0 effectively nacks the message.
	 */
	void modifyAckDeadline(int ackDeadlineSeconds);
>>>>>>> dc2bf231
}<|MERGE_RESOLUTION|>--- conflicted
+++ resolved
@@ -16,14 +16,6 @@
 
 package org.springframework.cloud.gcp.pubsub.support;
 
-<<<<<<< HEAD
-import java.util.Collections;
-
-import com.google.cloud.pubsub.v1.AckReplyConsumer;
-import com.google.pubsub.v1.PubsubMessage;
-
-=======
->>>>>>> dc2bf231
 /**
  * An extension of {@link BasicAcknowledgeablePubsubMessage} that exposes ack ID and subscription name of the message.
  * It also allows modification of the ack deadline and acknowledgement of multiple messages at once using
@@ -32,45 +24,6 @@
  * @author João André Martins
  * @author Mike Eltsufin
  */
-<<<<<<< HEAD
-public class AcknowledgeablePubsubMessage implements AckReplyConsumer {
-
-	private PubsubMessage message;
-
-	private String ackId;
-
-	private String subscriptionName;
-
-	private PubSubAcknowledger acknowledger;
-
-	public AcknowledgeablePubsubMessage(PubsubMessage message, String ackId,
-			String subscriptionName, PubSubAcknowledger acknowledger) {
-		this.message = message;
-		this.ackId = ackId;
-		this.subscriptionName = subscriptionName;
-		this.acknowledger = acknowledger;
-	}
-
-	public PubsubMessage getMessage() {
-		return this.message;
-	}
-
-	public String getAckId() {
-		return this.ackId;
-	}
-
-	public String getSubscriptionName() {
-		return this.subscriptionName;
-	}
-
-	public void ack() {
-		this.acknowledger.ack(Collections.singleton(this.ackId), this.subscriptionName);
-	}
-
-	public void nack() {
-		this.acknowledger.nack(Collections.singleton(this.ackId), this.subscriptionName);
-	}
-=======
 public interface AcknowledgeablePubsubMessage extends BasicAcknowledgeablePubsubMessage {
 
 	/**
@@ -90,5 +43,4 @@
 	 * @param ackDeadlineSeconds the new ack deadline in seconds. A deadline of 0 effectively nacks the message.
 	 */
 	void modifyAckDeadline(int ackDeadlineSeconds);
->>>>>>> dc2bf231
 }