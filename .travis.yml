language: java
git:
  depth: 9999999
jdk:
  - oraclejdk8
env:
  global:
    - GOOGLE_APPLICATION_CREDENTIALS=$TRAVIS_BUILD_DIR/travis/admin.json
    - GOOGLE_CLOUD_PROJECT=spring-cloud-gcp-ci
branches:
  only:
    - master
    - 1.0.x
    - test
cache:
  directories:
    - $HOME/google-cloud-sdk
    - $HOME/.m2
addons:
  sonarcloud:
    organization: "spring-cloud-gcp"
    token:
      secure: "eTxYYXrExigaf4ELiNf87NjK//bu49tss5k8+l1+kKgyhsfGTP5aOE24ICJ9K7waBK5MV+P520s7oPhhMPjLJDxququDyTxoPV5xO9TAwVSqSSZwYfwRCPsGvlylP9NE/MCc211l6CihFrpJDb5pfJjndG64n3MBG691snTY5HXoWoZ0HarIAJc4KwhovFwqImL2+u5HOXogb+0y/kJsI/6qV+K16rC5Z5tNY3gIR9mrHvJvRgFzeZsZffCxJD1tJjNVsLoFBcTa2blpDlXd66dfCghGUlU30h7zm4WxD5J3R4hhrOvDzXdk4FFt2TPFz3TNbSf/MOEs/AMVSZH1SMH9ZXiBeBS86dGGWv+dFO5cxbP9Cg/lcL5JPupGYh0KSuZ4B2j6nbr65x9owD2+bBhi6qcP1Es01YVEa3WqsQI+/dbvOi6IChBDrrc9J6CL1RVBTzQVKeVlIEDkx7Mw/ivkL6DKKOeFRklz6bbYNAw4Z5gDkPZ3LezYW1gfpbUs5sUAcm/QYLDAFN37GhYMedCqeMbbxyMm9aTWob2qWShOCuytvHbseLP7r3VrvPfoUucDNF6T9oNLdSQ3OpyUl12LD7TgPikOqd3OqoRmb1/p/mCNmf8vX5USAp4L7G9edK4TzjZSwBcbRGZGqLrNvinwtCECP4wHJWPIzV33K90="
script:
  # run unit tests
  - if [ "$TRAVIS_SECURE_ENV_VARS" == "true" ]; then
      ./mvnw test sonar:sonar -B -P codecov -Dit.pubsub-emulator -Dsonar.projectKey=SC-GCP;
    else
      ./mvnw test -B -P codecov -Dit.pubsub-emulator;
    fi;
  - bash <(curl -s https://codecov.io/bash) -F unittests
  # run GCP integration tests
  - if [ "$INTEGRATION_TEST_FLAGS" != "" ]; then
      ./mvnw test -B -P codecov ${INTEGRATION_TEST_FLAGS} && bash <(curl -s https://codecov.io/bash) -F integration;
    fi;
install:
<<<<<<< HEAD
  - ./mvnw -T 1.5C install -P it -DskipTests=true -Dmaven.javadoc.skip=true -B -V
before_install:
  - INTEGRATION_TEST_FLAGS="-Dit.pubsub-emulator";
      if [ "$TRAVIS_SECURE_ENV_VARS" == "true" ] && [ "$TRAVIS_PULL_REQUEST" == "false" ]; then
        openssl aes-256-cbc -K $encrypted_1ef8dfbdb114_key -iv $encrypted_1ef8dfbdb114_iv -in travis.tar.gz.enc -out travis.tar.gz -d;
        tar -xzf travis.tar.gz;
        INTEGRATION_TEST_FLAGS="${INTEGRATION_TEST_FLAGS} -Dit.spanner=true -Dit.storage=true -Dit.config=true -Dit.pubsub=true -Dit.logging=true
            -Dit.cloudsql=true -Dit.datastore=true
            -Dspring.cloud.gcp.sql.instance-connection-name=spring-cloud-gcp-ci:us-central1:testmysql";
      fi;
      export INTEGRATION_TEST_FLAGS;
=======
  - ./mvnw -T 1.5C install -DskipTests=true -Dmaven.javadoc.skip=true -B -V
before_install:
  - if [ "$TRAVIS_SECURE_ENV_VARS" == "true" ] && [ "$TRAVIS_PULL_REQUEST" == "false" ]; then
      openssl aes-256-cbc -K $encrypted_1ef8dfbdb114_key -iv $encrypted_1ef8dfbdb114_iv -in travis.tar.gz.enc -out travis.tar.gz -d;
      tar -xzf travis.tar.gz;
      INTEGRATION_TEST_FLAGS="-Dit.pubsub-emulator=true -Dit.spanner=true -Dit.storage=true -Dit.config=true -Dit.pubsub=true -Dit.logging=true
          -Dit.cloudsql=true -Dit.datastore=true -Dit.trace=true -Dit.kotlin=true
          -Dspring.cloud.gcp.sql.instance-connection-name=spring-cloud-gcp-ci:us-central1:testmysql
          -Dspring.cloud.gcp.sql.database-name=code_samples_test_db
          -Dspring.datasource.password=test
          -Dgcs-resource-test-bucket=gcp-storage-resource-bucket-sample
          -Dgcs-read-bucket=gcp-storage-bucket-sample-input
          -Dgcs-write-bucket=gcp-storage-bucket-sample-output
          -Dgcs-local-directory=/tmp/gcp_integration_tests/integration_storage_sample";
    fi;
    export INTEGRATION_TEST_FLAGS;
>>>>>>> aed8386a
  - if [ ! -d "$HOME/google-cloud-sdk/bin" ]; then rm -rf $HOME/google-cloud-sdk; export CLOUDSDK_CORE_DISABLE_PROMPTS=1; curl https://sdk.cloud.google.com | bash; fi
  - source $HOME/google-cloud-sdk/path.bash.inc
  - gcloud components update --quiet
  - gcloud components install beta pubsub-emulator --quiet
  - gcloud config set project spring-cloud-gcp-ci
<|MERGE_RESOLUTION|>--- conflicted
+++ resolved
@@ -34,19 +34,6 @@
       ./mvnw test -B -P codecov ${INTEGRATION_TEST_FLAGS} && bash <(curl -s https://codecov.io/bash) -F integration;
     fi;
 install:
-<<<<<<< HEAD
-  - ./mvnw -T 1.5C install -P it -DskipTests=true -Dmaven.javadoc.skip=true -B -V
-before_install:
-  - INTEGRATION_TEST_FLAGS="-Dit.pubsub-emulator";
-      if [ "$TRAVIS_SECURE_ENV_VARS" == "true" ] && [ "$TRAVIS_PULL_REQUEST" == "false" ]; then
-        openssl aes-256-cbc -K $encrypted_1ef8dfbdb114_key -iv $encrypted_1ef8dfbdb114_iv -in travis.tar.gz.enc -out travis.tar.gz -d;
-        tar -xzf travis.tar.gz;
-        INTEGRATION_TEST_FLAGS="${INTEGRATION_TEST_FLAGS} -Dit.spanner=true -Dit.storage=true -Dit.config=true -Dit.pubsub=true -Dit.logging=true
-            -Dit.cloudsql=true -Dit.datastore=true
-            -Dspring.cloud.gcp.sql.instance-connection-name=spring-cloud-gcp-ci:us-central1:testmysql";
-      fi;
-      export INTEGRATION_TEST_FLAGS;
-=======
   - ./mvnw -T 1.5C install -DskipTests=true -Dmaven.javadoc.skip=true -B -V
 before_install:
   - if [ "$TRAVIS_SECURE_ENV_VARS" == "true" ] && [ "$TRAVIS_PULL_REQUEST" == "false" ]; then
@@ -63,7 +50,6 @@
           -Dgcs-local-directory=/tmp/gcp_integration_tests/integration_storage_sample";
     fi;
     export INTEGRATION_TEST_FLAGS;
->>>>>>> aed8386a
   - if [ ! -d "$HOME/google-cloud-sdk/bin" ]; then rm -rf $HOME/google-cloud-sdk; export CLOUDSDK_CORE_DISABLE_PROMPTS=1; curl https://sdk.cloud.google.com | bash; fi
   - source $HOME/google-cloud-sdk/path.bash.inc
   - gcloud components update --quiet
